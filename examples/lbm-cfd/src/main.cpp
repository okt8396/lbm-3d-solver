#include <chrono>
#include <cmath>
#include <iostream>
#include <iomanip>
#include <vector>
#include <cstdint>
#include <string>

#undef ASCENT_ENABLED

#ifdef ASCENT_ENABLED
#include <ascent.hpp>
#include <conduit_blueprint_mpi.hpp>
#endif

#include "lbm_mpi.hpp"
#include "paraview_sim.hpp"

void runLbmCfdSimulation(int rank, int num_ranks, uint32_t dim_x, uint32_t dim_y, uint32_t dim_z, uint32_t time_steps, void *ptr, LbmDQ::LatticeType lattice_type);
void createDivergingColorMap(uint8_t *cmap, uint32_t size);
void exportSimulationStateToVTS(LbmDQ* lbm, const char* filename, double dt, double dx, double physical_density, uint32_t time_steps);
void exportVelocityDiagnostics(int t, int rank, int num_ranks, LbmDQ* lbm, double dt, double dx, double physical_density, uint32_t time_steps);

#ifdef ASCENT_ENABLED
void updateAscentData(int rank, int num_ranks, int step, double time, conduit::Node &mesh);
void runAscentInSituTasks(conduit::Node &mesh, conduit::Node &selections, ascent::Ascent *ascent_ptr);
void repartitionCallback(conduit::Node &params, conduit::Node &output);
void steeringCallback(conduit::Node &params, conduit::Node &output);
#endif
int32_t readFile(const char *filename, char** data_ptr);

// global vars for LBM and Barriers
std::vector<Barrier*> barriers;
LbmDQ *lbm;

int main(int argc, char **argv) {
    int rc, rank, num_ranks;
    rc = MPI_Init(&argc, &argv);
    rc |= MPI_Comm_rank(MPI_COMM_WORLD, &rank);
    rc |= MPI_Comm_size(MPI_COMM_WORLD, &num_ranks);

    if (rc != 0)
    {
	fprintf(stderr, "Error initializing MPI");
        MPI_Abort(MPI_COMM_WORLD, EXIT_FAILURE);
    }

<<<<<<< HEAD
    uint32_t dim_x = 75;
    uint32_t dim_y = 75;
    uint32_t dim_z = 75;
    uint32_t time_steps = 5000;
=======
    uint32_t dim_x = 200;
    uint32_t dim_y = 50;
    uint32_t dim_z = 50;
    uint32_t time_steps = 3000;
>>>>>>> 5aa89ea0

    LbmDQ::LatticeType lattice_type;
    bool model_specified = false;

    // parse command line arguments
    for (int i = 1; i < argc; i++) {
	if (strcmp(argv[i], "--d3q15") == 0) {
	    lattice_type = LbmDQ::D3Q15;
	    model_specified = true;
	}
	else if (strcmp(argv[i], "--d3q19") == 0) {
	    lattice_type = LbmDQ::D3Q19;
	    model_specified = true;
	}
	else if (strcmp(argv[i], "--d3q27") == 0) {
	    lattice_type = LbmDQ::D3Q27;
	    model_specified = true;
	}
    }

    if (!model_specified) {
        if (rank == 0) {
	    fprintf(stderr, "Error: Lattice model must be specified. Use --d3q15, --d3q19, or --d3q27");
 	}
        MPI_Finalize();
        return 1;
    }

    if (rank == 0) {
        std::cout << "\nLBM-CFD> running with " << num_ranks << " processes" << std::endl;
        std::cout << "LBM-CFD> resolution=" << dim_x << "x" << dim_y << "x" << dim_z << ", time steps=" << time_steps << std::endl;
        std::cout << "LBM-CFD> using " << (lattice_type == LbmDQ::D3Q15 ? "D3Q15" : (lattice_type == LbmDQ::D3Q19 ? "D3Q19" : "D3Q27")) << " lattice model" << std::endl;
    }

    void *ascent_ptr = NULL;

#ifdef ASCENT_ENABLED
    if (rank == 0) std::cout << "LBM-CFD> Ascent in situ: ENABLED" << std::endl;
    
    // Copy MPI Communicator to use with Ascent
    MPI_Comm comm;
    MPI_Comm_dup(MPI_COMM_WORLD, &comm);

    // Create Ascent object
    ascent::Ascent ascent;

    // Set Ascent options
    conduit::Node ascent_opts;
    ascent_opts["mpi_comm"] = MPI_Comm_c2f(comm);
    ascent.open(ascent_opts);

    ascent::register_callback("repartitionCallback", repartitionCallback);
    ascent::register_callback("steeringCallback", steeringCallback);

    ascent_ptr = &ascent;
#endif

    // Run simulation
    runLbmCfdSimulation(rank, num_ranks, dim_x, dim_y, dim_z, time_steps, ascent_ptr, lattice_type);

#ifdef ASCENT_ENABLED
    ascent.close();
#endif

    MPI_Finalize();

    return 0;
}

void runLbmCfdSimulation(int rank, int num_ranks, uint32_t dim_x, uint32_t dim_y, uint32_t dim_z, uint32_t time_steps, void *ptr, LbmDQ::LatticeType lattice_type)
{
    // simulate corn syrup at 25 C in a 2 m pipe, moving 0.25 m/s for 8 sec
    double physical_density = 1380.0;     // kg/m^3
    double physical_speed = 0.25;         // m/s
    double physical_length = 2.0;         // m
    double physical_viscosity = 1.3806;   // Pa s
    double kinematic_viscosity = physical_viscosity / physical_density;

    double reynolds_number = (physical_density * physical_speed * physical_length) / physical_viscosity;

    double dx = physical_length / (double)dim_x;

    // Calculate time step based on CFL condition
    double cfl_max = 0.3;  // Conservative CFL number
    double dt_cfl = cfl_max * dx / physical_speed;

    // Calculate diffusion stability limit
    double dt_diffusion = 0.5 * dx * dx / kinematic_viscosity;

    // Use the more restrictive (smaller) time step
    double dt = std::min(dt_cfl, dt_diffusion);

    // Calculate lattice parameters
    double lattice_cs = 1.0 / sqrt(3.0);  // Lattice speed of sound
    double lattice_viscosity = kinematic_viscosity * dt / (dx * dx);
    double lattice_speed = physical_speed * dt / dx;
    double mach_number = lattice_speed / lattice_cs;

    // Safety checks and corrections
    if (lattice_viscosity < 0.005) {
        double correction = 0.005 / lattice_viscosity;    
        dt *= correction;
        lattice_viscosity = kinematic_viscosity * dt / (dx * dx);
        lattice_speed = physical_speed * dt / dx;
        mach_number = lattice_speed / lattice_cs;
        if (rank == 0) {
            printf("[INFO] Reduced dt by factor %.3f for viscosity stability\n", correction);
        }
    }

    if (mach_number > 0.1) {
        double correction = 0.1 / mach_number;
        dt *= correction;
        lattice_viscosity = kinematic_viscosity * dt / (dx * dx);
        lattice_speed = physical_speed * dt / dx;
        mach_number = lattice_speed / lattice_cs;
        if (rank == 0) {
            printf("[INFO] Reduced dt by factor %.3f for Mach number stability\n", correction);
        }
    }

    // Calculate total simulated time
    double total_simulated_time = time_steps * dt;

    // Output simulation properties
    if (rank == 0)
    {
        std::cout << std::fixed << std::setprecision(6);
        std::cout << "LBM-CFD> TIME STEP CALCULATION:" << std::endl;
        std::cout << "  Grid spacing (dx): " << dx << " m" << std::endl;
        std::cout << "  CFL time step: " << dt_cfl << " s" << std::endl;
        std::cout << "  Diffusion time step: " << dt_diffusion << " s" << std::endl;
        std::cout << "  Final time step (dt): " << dt << " s" << std::endl;
        std::cout << "  Limiting factor: " << ((dt_cfl < dt_diffusion) ? "CFL" : "Diffusion") << std::endl;
        
        std::cout << "LBM-CFD> PHYSICAL PARAMETERS:" << std::endl;
        std::cout << "  density: " << physical_density << " kg/m^3" << std::endl;
        std::cout << "  viscosity: " << physical_viscosity << " Pa s" << std::endl;
        std::cout << "  speed: " << physical_speed << " m/s" << std::endl;
        std::cout << "  length: " << physical_length << " m" << std::endl;
        std::cout << "  Reynolds number: " << reynolds_number << std::endl;
        std::cout << "  kinematic viscosity: " << kinematic_viscosity << " m^2/s" << std::endl;
        
        std::cout << "LBM-CFD> LATTICE PARAMETERS:" << std::endl;
        std::cout << "  lattice speed: " << lattice_speed << std::endl;
        std::cout << "  lattice viscosity: " << lattice_viscosity << std::endl;
        std::cout << "  Mach number: " << mach_number << std::endl;
        std::cout << "  CFL number: " << cfl_max << std::endl;
        std::cout << "  Total simulated time: " << total_simulated_time << " s" << std::endl;
        
        // Stability warnings
        if (lattice_viscosity < 0.005) {
            std::cout << "*** WARNING: Low lattice viscosity! Simulation may be unstable\n";
        }
        if (mach_number > 0.1) {
            std::cout << "*** WARNING: High Mach number! Simulation may be unstable\n";
        }
        if (lattice_speed > 0.1) {
            std::cout << "*** WARNING: High lattice speed! Simulation may be unstable\n";
        }

    }

    // create LBM object
    lbm = new LbmDQ(dim_x, dim_y, dim_z, dt / dx, rank, num_ranks, lattice_type);

<<<<<<< HEAD
    // BARRIER OPTION ONE: Diamond-shaped (square rotated 45°) bluff body barriers
=======
    // initialize simulation
    int zmin = 0, zmax = dim_z - 1;

    // NEW: Diamond-shaped (square rotated 45°) bluff body barriers
    // Creates strong vortex shedding with extended transient behavior
>>>>>>> 5aa89ea0
    barriers.clear();

    // Configuration parameters
    int diamond_x_center = std::max(10, (int)(dim_x / 6));  // Position at 1/6 of domain
    int diamond_y_center = dim_y / 2;                       // Center vertically
    int diamond_size = std::max(5, (int)(dim_y / 8));       // Size based on domain height

    // Optional: Create multiple diamonds for more complex flow
<<<<<<< HEAD
    bool use_multiple_diamonds = true;
=======
    bool use_multiple_diamonds = false;
>>>>>>> 5aa89ea0

    if (use_multiple_diamonds) {
        // Create three diamond obstacles at different positions
        std::vector<std::pair<int, int>> diamond_centers = {
            {diamond_x_center, diamond_y_center},
            {diamond_x_center + (int)(dim_x / 3), diamond_y_center - (int)(dim_y / 6)},
            {diamond_x_center + (int)(2 * dim_x / 3), diamond_y_center + (int)(dim_y / 6)}
        };

        for (const auto& center : diamond_centers) {
            int cx = center.first;
            int cy = center.second;

            // Create diamond shape (rotated square)
            for (int k = 0; k < (int)dim_z; ++k) {
                for (int j = 0; j < (int)dim_y; ++j) {
                    for (int i = 0; i < (int)dim_x; ++i) {
                        // Diamond shape condition: |x-cx| + |y-cy| <= size
                        int dx = abs(i - cx);
                        int dy = abs(j - cy);

                        if (dx + dy <= diamond_size && i >= 0 && i < (int)dim_x &&
                            j >= 0 && j < (int)dim_y && k >= 0 && k < (int)dim_z) {
                            barriers.push_back(new Barrier3D(i, i, j, j, k, k));
                        }
                    }
                }
            }
        }
    } else {
        // Single larger diamond for simpler but still interesting flow
        int large_diamond_size = std::max(8, (int)(dim_y / 5));

        // Create single diamond shape
        for (int k = 0; k < (int)dim_z; ++k) {
            for (int j = 0; j < (int)dim_y; ++j) {
                for (int i = 0; i < (int)dim_x; ++i) {
                    // Diamond shape condition: |x-cx| + |y-cy| <= size
                    int dx = abs(i - diamond_x_center);
                    int dy = abs(j - diamond_y_center);

                    if (dx + dy <= large_diamond_size && i >= 0 && i < (int)dim_x &&
                        j >= 0 && j < (int)dim_y && k >= 0 && k < (int)dim_z) {
                        barriers.push_back(new Barrier3D(i, i, j, j, k, k));
                    }
                }
            }
        }
    }

    if (rank == 0) {
        printf("[INFO] Created diamond-shaped bluff body barriers\n");
        printf("[INFO] Configuration: %s diamonds, size=%d, center=(%d,%d)\n",
               use_multiple_diamonds ? "Multiple" : "Single",
               use_multiple_diamonds ? diamond_size : diamond_size,
               diamond_x_center, diamond_y_center);
    }

<<<<<<< HEAD
    //// BARRIER OPTION TWO: Square cylinder barriers for von Kármán vortex street
    //barriers.clear();
    //
    //// Configuration for square cylinder
    //int square_x_center = std::max(10, (int)(dim_x / 5));  // Position at 1/5 of domain
=======
    //// ALTERNATIVE: Square cylinder barriers for von Kármán vortex street
    //// Uncomment this section and comment out the diamond barriers above to use square cylinders
    //barriers.clear();
    //
    //// Configuration for square cylinder
    //int square_x_center = std::max(10, (int)(dim_x / 6));  // Position at 1/6 of domain
>>>>>>> 5aa89ea0
    //int square_y_center = dim_y / 2;                       // Center vertically
    //int square_half_size = std::max(4, (int)(dim_y / 10)); // Half-size of square
    //
    //// Create square cylinder (spans full z-direction)
    //for (int k = 0; k < (int)dim_z; ++k) {
    //    for (int j = square_y_center - square_half_size; j <= square_y_center + square_half_size; ++j) {
    //        for (int i = square_x_center - square_half_size; i <= square_x_center + square_half_size; ++i) {
    //            if (i >= 0 && i < (int)dim_x && j >= 0 && j < (int)dim_y && k >= 0 && k < (int)dim_z) {
    //                barriers.push_back(new Barrier3D(i, i, j, j, k, k));
    //            }
    //        }
    //    }
    //}
<<<<<<< HEAD
=======
    //
    //if (rank == 0) {
    //    printf("[INFO] Created square cylinder barrier\n");
    //    printf("[INFO] Configuration: size=%dx%d, center=(%d,%d)\n",
    //           2*square_half_size+1, 2*square_half_size+1, square_x_center, square_y_center);
    //}


    //// NEW: Two flat plates with gap (bluff body configuration)
    //// Position close to inlet for maximum wake interaction
    //barriers.clear();
    //
    //int plate_x_position = std::max(1, (int)(dim_x / 8));  // Close to inlet (1/8 of domain), minimum x=1
    //int plate_thickness = 2;                               // Thickness of each plate
    //int gap_size = std::max(2, (int)(dim_y / 6));          // Gap between plates (1/6 of domain height), minimum gap=

    //// Ensure gap size is even for symmetric positioning
    //if (gap_size % 2 != 0) gap_size++;
    //
    //// Calculate plate positions
    //int gap_center = dim_y / 2;
    //int gap_half = gap_size / 2;
    //
    //// Top plate: from gap center + gap_half to top of domain
    //int top_plate_ymin = gap_center + gap_half;
    //int top_plate_ymax = dim_y - 1;
    //
    //// Bottom plate: from bottom of domain to gap center - gap_half
    //int bottom_plate_ymin = 0;
    //int bottom_plate_ymax = gap_center - gap_half;
    //
    //// Safety checks to ensure valid configuration
    //if (top_plate_ymin > top_plate_ymax) {
    //    if (rank == 0) printf("[WARNING] Top plate invalid, adjusting gap size\n");
    //    gap_size = std::min(gap_size, (int)(dim_y / 3));  // Reduce gap size
    //    gap_half = gap_size / 2;
    //    top_plate_ymin = gap_center + gap_half;
    //    bottom_plate_ymax = gap_center - gap_half;
    //}
    //
    //if (bottom_plate_ymin > bottom_plate_ymax) {
    //    if (rank == 0) printf("[WARNING] Bottom plate invalid, adjusting gap size\n");
    //    gap_size = std::min(gap_size, (int)(dim_y / 3));  // Reduce gap size
    //    gap_half = gap_size / 2;
    //    top_plate_ymin = gap_center + gap_half;
    //    bottom_plate_ymax = gap_center - gap_half;
    //}
    //
    //// Create top plate (spans full z-direction)
    //for (int thickness = 0; thickness < plate_thickness; thickness++) {
    //    int x_pos = plate_x_position + thickness;
    //    if (x_pos < (int)dim_x) {  // Ensure we don't go beyond domain
    //        barriers.push_back(new Barrier3D(x_pos, x_pos, top_plate_ymin, top_plate_ymax, zmin, zmax));
    //    }
    //}
    //
    //// Create bottom plate (spans full z-direction)
    //for (int thickness = 0; thickness < plate_thickness; thickness++) {
    //    int x_pos = plate_x_position + thickness;
    //    if (x_pos < (int)dim_x) {  // Ensure we don't go beyond domain
    //        barriers.push_back(new Barrier3D(x_pos, x_pos, bottom_plate_ymin, bottom_plate_ymax, zmin, zmax));
    //    }
    //}

>>>>>>> 5aa89ea0
   
    //// BARRIER OPTION THREE: Multiple cylinders for complex wake interactions
    //barriers.clear();
    //
    //// Add multiple cylindrical obstacles to create extended transient behavior
    //int cylinder_radius = 10; // Radius for cylindrical obstacles
    //
    //// First cylinder at 1/4 length
    //double cx1 = dim_x / 4.0;
    //double cy1 = dim_y / 2.0;
    //
    //// Second cylinder at 1/2 length, offset vertically
    //double cx2 = dim_x / 2.0;
    //double cy2 = dim_y / 4.0;
    //
    //// Third cylinder at 3/4 length
    //double cx3 = 3.0 * dim_x / 4.0;
    //double cy3 = 2.0 * dim_y / 4.0;
    //
    //// Create cylindrical obstacles (spanning full z-direction)
    //int cylinder1_count = 0, cylinder2_count = 0, cylinder3_count = 0;
    //for (int k = 0; k < (int)dim_z; ++k) {
    //    for (int j = 0; j < (int)dim_y; ++j) {
    //        for (int i = 0; i < (int)dim_x; ++i) {
    //            // Cylinder 1
    //            double dx1 = i - cx1;
    //            double dy1 = j - cy1;
    //            if (dx1*dx1 + dy1*dy1 <= cylinder_radius*cylinder_radius) {
    //                barriers.push_back(new Barrier3D(i, i, j, j, k, k));
    //    	    cylinder1_count++;
    //            }
    //            
    //            // Cylinder 2
    //            double dx2 = i - cx2;
    //            double dy2 = j - cy2;
    //            if (dx2*dx2 + dy2*dy2 <= cylinder_radius*cylinder_radius) {
    //                barriers.push_back(new Barrier3D(i, i, j, j, k, k));
    //    	    cylinder2_count++;
    //            }
    //            
    //            // Cylinder 3
    //            double dx3 = i - cx3;
    //            double dy3 = j - cy3;
    //            if (dx3*dx3 + dy3*dy3 <= cylinder_radius*cylinder_radius) {
    //                barriers.push_back(new Barrier3D(i, i, j, j, k, k));
    //    	    cylinder3_count++;
    //            }
    //        }
    //    }
    //}

    lbm->initBarrier(barriers);
    lbm->initFluid(physical_speed);
    lbm->checkGuards();

    // sync all processes
    MPI_Barrier(MPI_COMM_WORLD);

    // run simulation
    int t;
    int output_count = 0;
    double output_frequency = 1.0;  // Output every 1.0 seconds
    double next_output_time = 0.0;
    uint8_t stable, all_stable = 0;

    // Timing variables
    std::chrono::high_resolution_clock::time_point start_time, end_time;
    std::chrono::duration<double> collide_time(0), stream_time(0), exchange_time(0);
    std::chrono::duration<double> total_iteration_time(0);

#ifdef ASCENT_ENABLED
    int i;
    conduit::Node selections;
#endif
    
    for (t = 0; t < time_steps; t++)
    {
        // enforce inlet boundary at every step
	lbm->updateFluid(physical_speed);
	// Output data at regular intervals
        double current_time = t * dt;  // Current simulation time
        if (current_time >= next_output_time)
	{
            if (rank == 0)
            {
	        std::cout << std::fixed << std::setprecision(3) << "LBM-CFD> time: " << current_time << " / " <<
                             total_simulated_time << " s, time step: " << t << " / " << time_steps << std::endl;
	    }
            stable = lbm->checkStability();
            MPI_Reduce(&stable, &all_stable, 1, MPI_UNSIGNED_CHAR, MPI_MAX, 0, MPI_COMM_WORLD);
            if (!all_stable && rank == 0)
            {
                fprintf(stderr, "LBM-CFD> Warning: simulation has become unstable (more time steps needed)");
            }
           
#ifdef ASCENT_ENABLED
            ascent::Ascent *ascent_ptr = static_cast<ascent::Ascent*>(ptr);
            conduit::Node mesh;
            updateAscentData(rank, num_ranks, t, time, mesh);
            runAscentInSituTasks(mesh, selections, ascent_ptr);
#endif
            output_count++;
            next_output_time = output_count * output_frequency;
        }

<<<<<<< HEAD
	// Export vorticity for visualization
#if OUTPUT_VORTICITY
        printSimulationDiagnostics(t, rank, lbm, dt, dx, physical_density, time_steps);
#endif
        
        // Export velocity vectors for streamline visualization
#if OUTPUT_VELOCITY
        exportVelocityDiagnostics(t, rank, num_ranks, lbm, dt, dx, physical_density, time_steps);
#endif
=======
	// Diagnostics and VTK/printouts every 1000/5000 steps
        //printSimulationDiagnostics(t, rank, lbm, dt, dx, physical_density, time_steps);
	
	// Export velocity vectors for streamline visualization
        exportVelocityDiagnostics(t, rank, num_ranks, lbm, dt, dx, physical_density, time_steps);
>>>>>>> 5aa89ea0

	// Time the entire iteration
        start_time = std::chrono::high_resolution_clock::now();

        // Time collide step
        auto collide_start = std::chrono::high_resolution_clock::now();

	lbm->collide(lattice_viscosity, t);

	auto collide_end = std::chrono::high_resolution_clock::now();
        collide_time += std::chrono::duration_cast<std::chrono::duration<double>>(collide_end - collide_start);
       
	// Time stream step
        auto stream_start = std::chrono::high_resolution_clock::now();
	
	lbm->stream();

	auto stream_end = std::chrono::high_resolution_clock::now();
        stream_time += std::chrono::duration_cast<std::chrono::duration<double>>(stream_end - stream_start);

	// Time exchangeBoundaries step
        auto exchange_start = std::chrono::high_resolution_clock::now();

        lbm->exchangeBoundaries();

	auto exchange_end = std::chrono::high_resolution_clock::now();
        exchange_time += std::chrono::duration_cast<std::chrono::duration<double>>(exchange_end - exchange_start);

        end_time = std::chrono::high_resolution_clock::now();
        total_iteration_time += std::chrono::duration_cast<std::chrono::duration<double>>(end_time - start_time);
    }

    // Print final timing summary
    if (rank == 0)
    {
        std::cout << "\n=== FINAL TIMING SUMMARY ===" << std::endl;
        std::cout << std::left << std::setw(15) << "Metric" << "\t" 
                  << std::right << std::setw(12) << "Value" << "\t" 
                  << std::left << std::setw(10) << "Unit" << "\t" 
                  << std::right << std::setw(10) << "Percentage" << std::endl;
        std::cout << std::left << std::setw(15) << "Total steps" << "\t" 
                  << std::right << std::setw(12) << time_steps << "\t" 
                  << std::left << std::setw(10) << "steps" << "\t" 
                  << std::right << std::setw(10) << "" << std::endl;
        std::cout << std::left << std::setw(15) << "Collide" << "\t" 
                  << std::right << std::setw(12) << std::fixed << std::setprecision(6) << collide_time.count() << "\t" 
                  << std::left << std::setw(10) << "seconds" << "\t" 
                  << std::right << std::setw(10) << std::setprecision(2) << (collide_time.count() / total_iteration_time.count()) * 100 << "%" << std::endl;
        std::cout << std::left << std::setw(15) << "Stream" << "\t" 
                  << std::right << std::setw(12) << std::fixed << std::setprecision(6) << stream_time.count() << "\t" 
                  << std::left << std::setw(10) << "seconds" << "\t" 
                  << std::right << std::setw(10) << std::setprecision(2) << (stream_time.count() / total_iteration_time.count()) * 100 << "%" << std::endl;
        std::cout << std::left << std::setw(15) << "Exchange" << "\t" 
                  << std::right << std::setw(12) << std::fixed << std::setprecision(6) << exchange_time.count() << "\t" 
                  << std::left << std::setw(10) << "seconds" << "\t" 
                  << std::right << std::setw(10) << std::setprecision(2) << (exchange_time.count() / total_iteration_time.count()) * 100 << "%" << std::endl;
        std::cout << std::left << std::setw(15) << "Total" << "\t" 
                  << std::right << std::setw(12) << std::fixed << std::setprecision(6) << total_iteration_time.count() << "\t" 
                  << std::left << std::setw(10) << "seconds" << "\t" 
                  << std::right << std::setw(10) << "" << std::endl;
        std::cout << std::left << std::setw(15) << "Avg per step" << "\t" 
                  << std::right << std::setw(12) << std::fixed << std::setprecision(6) << total_iteration_time.count() / time_steps << "\t" 
                  << std::left << std::setw(10) << "seconds" << "\t" 
                  << std::right << std::setw(10) << "" << std::endl;
        std::cout << std::left << std::setw(15) << "Steps/sec" << "\t" 
                  << std::right << std::setw(12) << std::fixed << std::setprecision(2) << time_steps / total_iteration_time.count() << "\t" 
                  << std::left << std::setw(10) << "steps/sec" << "\t" 
                  << std::right << std::setw(10) << "" << std::endl;
        std::cout << "========================" << std::endl;
    }

    // Clean up    
    delete lbm;
    // Delete all Barrier* objects to prevent memory leaks
    for (Barrier* b : barriers) {
        delete b;
    }
    barriers.clear();
}

#ifdef ASCENT_ENABLED
void updateAscentData(int rank, int num_ranks, int step, double time, conduit::Node &mesh)
{
    // Gather data on rank 0
    lbm->computeVorticity();

    uint32_t dim_x = lbm->getDimX();
    uint32_t dim_y = lbm->getDimY();
    uint32_t offset_x = lbm->getOffsetX();
    uint32_t offset_y = lbm->getOffsetY();
    uint32_t prop_size = dim_x * dim_y;

    int *barrier_data = new int[barriers.size() * 4];
    int i;
    for (i = 0; i < barriers.size(); i++)
    {
        barrier_data[4 * i + 0] = barriers[i]->getX1();
        barrier_data[4 * i + 1] = barriers[i]->getY1();
        barrier_data[4 * i + 2] = barriers[i]->getX2();
        barrier_data[4 * i + 3] = barriers[i]->getY2();
    }

    uint32_t start_x = lbm->getStartX();
    uint32_t start_y = lbm->getStartY();

    mesh["state/domain_id"] = rank;
    mesh["state/num_domains"] = num_ranks;
    mesh["state/cycle"] = step;
    mesh["state/time"] = time;
    mesh["state/coords/start/x"] = lbm->getStartX();
    mesh["state/coords/start/y"] = lbm->getStartY();
    mesh["state/coords/size/x"] = lbm->getSizeX();
    mesh["state/coords/size/y"] = lbm->getSizeY();
    mesh["state/num_barriers"] = barriers.size();
    mesh["state/barriers"].set(barrier_data, barriers.size() * 4);
    
    mesh["coordsets/coords/type"] = "uniform";
    mesh["coordsets/coords/dims/i"] = dim_x + 1;
    mesh["coordsets/coords/dims/j"] = dim_y + 1;

    mesh["coordsets/coords/origin/x"] = offset_x - start_x;
    mesh["coordsets/coords/origin/y"] = offset_y - start_y;
    mesh["coordsets/coords/spacing/dx"] = 1;
    mesh["coordsets/coords/spacing/dy"] = 1;

    mesh["topologies/topo/type"] = "uniform";
    mesh["topologies/topo/coordset"] = "coords";
    
    mesh["fields/vorticity/association"] = "element";
    mesh["fields/vorticity/topology"] = "topo";
    mesh["fields/vorticity/values"].set_external(lbm->getVorticity(), prop_size);


    conduit::Node options, selections, output;
    for (i = 0; i < num_ranks; i++)
    {
        uint32_t *rank_start = lbm->getRankLocalStart(i);
        uint32_t *rank_size = lbm->getRankLocalSize(i);
        conduit::Node &selection = selections.append();
        selection["type"] = "logical";
        selection["domain_id"] = i;
        selection["start"] = {rank_start[0], rank_start[1], 0u};
        selection["end"] = {rank_start[0] + rank_size[0] - 1u, rank_start[1] + rank_size[1] - 1u, 0u};
    }
    options["target"] = 1;
    options["fields"] = {"vorticity"};
    options["selections"] = selections;
    options["mapping"] = 0;

    conduit::blueprint::mpi::mesh::partition(mesh, options, output, MPI_COMM_WORLD);
    
    if (rank == 0)
    {
        mesh["coordsets/coords_whole/"] = output["coordsets/coords"];

        mesh["topologies/topo_whole/type"] = "uniform";
        mesh["topologies/topo_whole/coordset"] = "coords_whole";

        mesh["fields/vorticity_whole/association"] = "element";
        mesh["fields/vorticity_whole/topology"] = "topo_whole";
        mesh["fields/vorticity_whole/values"] = output["fields/vorticity/values"];
    }


    delete[] barrier_data;
}

void runAscentInSituTasks(conduit::Node &mesh, conduit::Node &selections, ascent::Ascent *ascent_ptr)
{
    ascent_ptr->publish(mesh);

    conduit::Node actions;
    conduit::Node &add_extracts = actions.append();
    add_extracts["action"] = "add_extracts";
    conduit::Node &extracts = add_extracts["extracts"];

    char *py_script;
    if (readFile("ascent/ascent_trame_bridge.py", &py_script) >= 0)
    {
        extracts["e1/type"] = "python";
        extracts["e1/params/source"] = py_script;
    }
    //std::cout << actions.to_yaml() << std::endl;

    ascent_ptr->execute(actions);
}

void repartitionCallback(conduit::Node &params, conduit::Node &output)
{
    int num_ranks = (int)params["state/num_domains"].as_int32();
    uint32_t layout[4] = {params["state/coords/start/x"].as_uint32(), params["state/coords/start/y"].as_uint32(),
                          params["state/coords/size/x"].as_uint32(), params["state/coords/size/y"].as_uint32()};
    uint32_t *layout_all = new uint32_t[4 * num_ranks];
    MPI_Allgather(layout, 4, MPI_UNSIGNED, layout_all, 4, MPI_UNSIGNED, MPI_COMM_WORLD);

    int i;
    conduit::Node options, selections;
    for (i = 0; i < num_ranks; i++)
    {
        uint32_t rank_start_x = layout_all[4 * i];
        uint32_t rank_start_y = layout_all[4 * i + 1];
        uint32_t rank_size_x = layout_all[4 * i + 2];
        uint32_t rank_size_y = layout_all[4 * i + 3];
        conduit::Node &selection = selections.append();
        selection["type"] = "logical";
        selection["domain_id"] = i;
        selection["start"] = {rank_start_x, rank_start_y, 0u};
        selection["end"] = {rank_start_x + rank_size_x - 1u, rank_start_y + rank_size_y - 1u, 0u};
    }
    options["target"] = 1;
    options["fields"] = {"vorticity"};
    options["selections"] = selections;
    options["mapping"] = 0;

    conduit::blueprint::mpi::mesh::partition(params, options, output, MPI_COMM_WORLD);

    delete[] layout_all;
}

void steeringCallback(conduit::Node &params, conduit::Node &output)
{
    if (params.has_path("task_id") && params.has_path("flow_speed") && params.has_path("num_barriers") && params.has_path("barriers"))
    {
        int rank = (int)params["task_id"].as_int64();
        double flow_speed = params["flow_speed"].as_float64();
        int num_barriers = (int)params["num_barriers"].as_int64();
        int32_t *new_barriers = params["barriers"].as_int32_ptr();
        
        int i;
        barriers.clear();
        for (i = 0; i < num_barriers; i++)
        {
            int x1 = new_barriers[4 * i + 0];
            int y1 = new_barriers[4 * i + 1];
            int x2 = new_barriers[4 * i + 2];
            int y2 = new_barriers[4 * i + 3];
            if (x1 == x2)
            {
                barriers.push_back(new Barrier3D(x1, x2, y1, y2, 0, 0));
	    }
            else if (y1 == y2)
            {
                barriers.push_back(new Barrier3D(x1, x2, y1, y2, 0, 0));
            }
        }
        lbm->initBarrier(barriers);
        lbm->updateFluid(flow_speed);
    }
}
#endif

int32_t readFile(const char *filename, char** data_ptr)
{
    FILE *fp;
    int err = 0;
#ifdef _WIN32
    err = fopen_s(&fp, filename, "rb");
#else
    fp = fopen(filename, "rb");
#endif
    if (err != 0 || fp == NULL)
    {
        std::cerr << "Error: cannot open " << filename << std::endl;
        return -1;
    }

    fseek(fp, 0, SEEK_END);
    int32_t fsize = ftell(fp);
    fseek(fp, 0, SEEK_SET);

    if (fsize <= 0) {
        std::cerr << "Error: file size is zero or negative for " << filename << std::endl;
        fclose(fp);
        return -1;
    }

    *data_ptr = (char*)malloc(fsize + 1);
    size_t read = fread(*data_ptr, fsize, 1, fp);
    if (read != 1)
    {
        std::cerr << "Error: cannot read " << filename <<std::endl;
        return -1;
    }
    (*data_ptr)[fsize] = '\0';

    fclose(fp);

    return fsize;
}<|MERGE_RESOLUTION|>--- conflicted
+++ resolved
@@ -45,17 +45,12 @@
         MPI_Abort(MPI_COMM_WORLD, EXIT_FAILURE);
     }
 
-<<<<<<< HEAD
+
     uint32_t dim_x = 75;
     uint32_t dim_y = 75;
     uint32_t dim_z = 75;
     uint32_t time_steps = 5000;
-=======
-    uint32_t dim_x = 200;
-    uint32_t dim_y = 50;
-    uint32_t dim_z = 50;
-    uint32_t time_steps = 3000;
->>>>>>> 5aa89ea0
+
 
     LbmDQ::LatticeType lattice_type;
     bool model_specified = false;
@@ -222,15 +217,7 @@
     // create LBM object
     lbm = new LbmDQ(dim_x, dim_y, dim_z, dt / dx, rank, num_ranks, lattice_type);
 
-<<<<<<< HEAD
     // BARRIER OPTION ONE: Diamond-shaped (square rotated 45°) bluff body barriers
-=======
-    // initialize simulation
-    int zmin = 0, zmax = dim_z - 1;
-
-    // NEW: Diamond-shaped (square rotated 45°) bluff body barriers
-    // Creates strong vortex shedding with extended transient behavior
->>>>>>> 5aa89ea0
     barriers.clear();
 
     // Configuration parameters
@@ -239,11 +226,7 @@
     int diamond_size = std::max(5, (int)(dim_y / 8));       // Size based on domain height
 
     // Optional: Create multiple diamonds for more complex flow
-<<<<<<< HEAD
     bool use_multiple_diamonds = true;
-=======
-    bool use_multiple_diamonds = false;
->>>>>>> 5aa89ea0
 
     if (use_multiple_diamonds) {
         // Create three diamond obstacles at different positions
@@ -302,20 +285,11 @@
                diamond_x_center, diamond_y_center);
     }
 
-<<<<<<< HEAD
     //// BARRIER OPTION TWO: Square cylinder barriers for von Kármán vortex street
     //barriers.clear();
     //
     //// Configuration for square cylinder
     //int square_x_center = std::max(10, (int)(dim_x / 5));  // Position at 1/5 of domain
-=======
-    //// ALTERNATIVE: Square cylinder barriers for von Kármán vortex street
-    //// Uncomment this section and comment out the diamond barriers above to use square cylinders
-    //barriers.clear();
-    //
-    //// Configuration for square cylinder
-    //int square_x_center = std::max(10, (int)(dim_x / 6));  // Position at 1/6 of domain
->>>>>>> 5aa89ea0
     //int square_y_center = dim_y / 2;                       // Center vertically
     //int square_half_size = std::max(4, (int)(dim_y / 10)); // Half-size of square
     //
@@ -329,73 +303,6 @@
     //        }
     //    }
     //}
-<<<<<<< HEAD
-=======
-    //
-    //if (rank == 0) {
-    //    printf("[INFO] Created square cylinder barrier\n");
-    //    printf("[INFO] Configuration: size=%dx%d, center=(%d,%d)\n",
-    //           2*square_half_size+1, 2*square_half_size+1, square_x_center, square_y_center);
-    //}
-
-
-    //// NEW: Two flat plates with gap (bluff body configuration)
-    //// Position close to inlet for maximum wake interaction
-    //barriers.clear();
-    //
-    //int plate_x_position = std::max(1, (int)(dim_x / 8));  // Close to inlet (1/8 of domain), minimum x=1
-    //int plate_thickness = 2;                               // Thickness of each plate
-    //int gap_size = std::max(2, (int)(dim_y / 6));          // Gap between plates (1/6 of domain height), minimum gap=
-
-    //// Ensure gap size is even for symmetric positioning
-    //if (gap_size % 2 != 0) gap_size++;
-    //
-    //// Calculate plate positions
-    //int gap_center = dim_y / 2;
-    //int gap_half = gap_size / 2;
-    //
-    //// Top plate: from gap center + gap_half to top of domain
-    //int top_plate_ymin = gap_center + gap_half;
-    //int top_plate_ymax = dim_y - 1;
-    //
-    //// Bottom plate: from bottom of domain to gap center - gap_half
-    //int bottom_plate_ymin = 0;
-    //int bottom_plate_ymax = gap_center - gap_half;
-    //
-    //// Safety checks to ensure valid configuration
-    //if (top_plate_ymin > top_plate_ymax) {
-    //    if (rank == 0) printf("[WARNING] Top plate invalid, adjusting gap size\n");
-    //    gap_size = std::min(gap_size, (int)(dim_y / 3));  // Reduce gap size
-    //    gap_half = gap_size / 2;
-    //    top_plate_ymin = gap_center + gap_half;
-    //    bottom_plate_ymax = gap_center - gap_half;
-    //}
-    //
-    //if (bottom_plate_ymin > bottom_plate_ymax) {
-    //    if (rank == 0) printf("[WARNING] Bottom plate invalid, adjusting gap size\n");
-    //    gap_size = std::min(gap_size, (int)(dim_y / 3));  // Reduce gap size
-    //    gap_half = gap_size / 2;
-    //    top_plate_ymin = gap_center + gap_half;
-    //    bottom_plate_ymax = gap_center - gap_half;
-    //}
-    //
-    //// Create top plate (spans full z-direction)
-    //for (int thickness = 0; thickness < plate_thickness; thickness++) {
-    //    int x_pos = plate_x_position + thickness;
-    //    if (x_pos < (int)dim_x) {  // Ensure we don't go beyond domain
-    //        barriers.push_back(new Barrier3D(x_pos, x_pos, top_plate_ymin, top_plate_ymax, zmin, zmax));
-    //    }
-    //}
-    //
-    //// Create bottom plate (spans full z-direction)
-    //for (int thickness = 0; thickness < plate_thickness; thickness++) {
-    //    int x_pos = plate_x_position + thickness;
-    //    if (x_pos < (int)dim_x) {  // Ensure we don't go beyond domain
-    //        barriers.push_back(new Barrier3D(x_pos, x_pos, bottom_plate_ymin, bottom_plate_ymax, zmin, zmax));
-    //    }
-    //}
-
->>>>>>> 5aa89ea0
    
     //// BARRIER OPTION THREE: Multiple cylinders for complex wake interactions
     //barriers.clear();
@@ -501,7 +408,6 @@
             next_output_time = output_count * output_frequency;
         }
 
-<<<<<<< HEAD
 	// Export vorticity for visualization
 #if OUTPUT_VORTICITY
         printSimulationDiagnostics(t, rank, lbm, dt, dx, physical_density, time_steps);
@@ -511,13 +417,6 @@
 #if OUTPUT_VELOCITY
         exportVelocityDiagnostics(t, rank, num_ranks, lbm, dt, dx, physical_density, time_steps);
 #endif
-=======
-	// Diagnostics and VTK/printouts every 1000/5000 steps
-        //printSimulationDiagnostics(t, rank, lbm, dt, dx, physical_density, time_steps);
-	
-	// Export velocity vectors for streamline visualization
-        exportVelocityDiagnostics(t, rank, num_ranks, lbm, dt, dx, physical_density, time_steps);
->>>>>>> 5aa89ea0
 
 	// Time the entire iteration
         start_time = std::chrono::high_resolution_clock::now();
