--- conflicted
+++ resolved
@@ -130,17 +130,12 @@
     double physical_speed = 0.25;         // m/s
     double physical_length = 2.0;         // m
     double physical_viscosity = 1.3806;   // Pa s
-<<<<<<< HEAD
     double kinematic_viscosity = physical_viscosity / physical_density;
-=======
-    double physical_time = 8.0;           // s
-    double physical_freq = 0.25;          // s
->>>>>>> ce85b729
+
     double reynolds_number = (physical_density * physical_speed * physical_length) / physical_viscosity;
 
     double dx = physical_length / (double)dim_x;
 
-<<<<<<< HEAD
     // Calculate time step based on CFL condition
     double cfl_max = 0.3;  // Conservative CFL number
     double dt_cfl = cfl_max * dx / physical_speed;
@@ -156,79 +151,6 @@
     double lattice_viscosity = kinematic_viscosity * dt / (dx * dx);
     double lattice_speed = physical_speed * dt / dx;
     double mach_number = lattice_speed / lattice_cs;
-=======
-    // Calculate time step based on CFL condition and lattice physics
-    double lattice_cs = 1.0 / sqrt(3.0);  // Lattice speed of sound
-    double max_velocity = physical_speed;
-
-    // TRANSIENT-OPTIMIZED CFL: Use larger time steps to extend transient behavior
-    double cfl_factor = 0.4;  // was 0.1
-
-    // Base time step from CFL condition
-    double dt_cfl = cfl_factor * dx / max_velocity;
-    
-    // Calculate diffusion-limited time step (often more restrictive than CFL)
-    double kinematic_viscosity = physical_viscosity / physical_density;
-    double dt_diffusion = 0.5 * dx * dx / kinematic_viscosity;  // Diffusion stability limit
-
-    // Use the smaller of CFL and diffusion limits
-    double dt_base = std::min(dt_cfl, dt_diffusion);
-
-    // TRANSIENT-EXTENDING FACTOR: Increase time step for extended transient behavior
-    double transient_factor = 1.2;  // Slightly push stability limits for longer transients
-    if (dim_x >= 100) {
-	transient_factor = 1.0; // Be more conservative for very high resolution
-    }
-    
-    double dt = dt_base * transient_factor;
-
-    if (rank == 0) {
-        printf("[INFO] TRANSIENT-OPTIMIZED time step calculation:\n");
-        printf("  dx = %.6f m\n", dx);
-        printf("  dt_cfl = %.6f s (CFL=%.2f)\n", dt_cfl, cfl_factor);
-        printf("  dt_diffusion = %.6f s\n", dt_diffusion);
-        printf("  dt_base = %.6f s (limiting factor: %s)\n", dt_base, (dt_base == dt_cfl) ? "CFL" : "diffusion");
-        printf("  transient_factor = %.2f\n", transient_factor);
-	printf("  final dt = %.6f s\n", dt);
-    }
-    
-    // Calculate lattice parameters with the optimized time step
-    double lattice_viscosity = kinematic_viscosity * dt / (dx * dx);
-    double lattice_speed = physical_speed * dt / dx;
-    double mach_number = lattice_speed / lattice_cs;
-    double actual_simulated_time = time_steps * dt;
-
-    // Create a clean display time scale (always 8 seconds regardless of domain size)
-    double display_simulated_time = 8.0; 
-    double display_dt = display_simulated_time / time_steps;  // Display time per step
-
-    // Final stability check - adjust if needed for extended transient behavior
-    if (lattice_viscosity < 0.003) {
-        // If viscosity too low, reduce dt slightly but keep transient-friendly
-        double correction = 0.003 / lattice_viscosity;
-        dt *= correction;
-        lattice_viscosity = kinematic_viscosity * dt / (dx * dx);
-        lattice_speed = physical_speed * dt / dx;
-        mach_number = lattice_speed / lattice_cs;
-        actual_simulated_time = time_steps * dt;
-        if (rank == 0) {
-            printf("[INFO] Adjusted dt by factor %.3f for viscosity stability\n", correction);
-        }
-    }
-
-    if (mach_number > 0.15) {
-        // If Mach number too high, reduce dt but keep transient-friendly
-        double correction = 0.15 / mach_number;
-        dt *= correction;
-        lattice_viscosity = kinematic_viscosity * dt / (dx * dx);
-        lattice_speed = physical_speed * dt / dx;
-        mach_number = lattice_speed / lattice_cs;
-        actual_simulated_time = time_steps * dt;
-        if (rank == 0) {
-            printf("[INFO] Adjusted dt by factor %.3f for Mach number stability\n", correction);
-        }
-    }
->>>>>>> ce85b729
 
     // Safety checks and corrections
     if (lattice_viscosity < 0.005) {
@@ -278,7 +200,6 @@
         std::cout << "LBM-CFD> LATTICE PARAMETERS:" << std::endl;
         std::cout << "  lattice speed: " << lattice_speed << std::endl;
         std::cout << "  lattice viscosity: " << lattice_viscosity << std::endl;
-<<<<<<< HEAD
         std::cout << "  Mach number: " << mach_number << std::endl;
         std::cout << "  CFL number: " << cfl_max << std::endl;
         std::cout << "  Total simulated time: " << total_simulated_time << " s" << std::endl;
@@ -293,35 +214,7 @@
         if (lattice_speed > 0.1) {
             std::cout << "*** WARNING: High lattice speed! Simulation may be unstable\n";
         }
-=======
-	std::cout << "  lattice speed:     " << lattice_speed << std::endl;
-	std::cout << "  Mach number:       " << mach_number << std::endl;
-	std::cout << "  CFL number:        " << cfl_factor << std::endl;
-	std::cout << "  actual simulated time: " << actual_simulated_time << " s (physics)" << std::endl;
-        std::cout << "LBM-CFD> DISPLAY TIMING (for clean output):" << std::endl;
-        std::cout << "  Display simulated time: " << display_simulated_time << " s" << std::endl;
-        std::cout << "  Display time per step:  " << std::fixed << std::setprecision(6) << display_dt << " s" << std::endl;
-        std::cout << "  Output frequency:       " << physical_freq << " s" << std::endl;
-        std::cout << "  Expected outputs:       " << (int)(display_simulated_time / physical_freq) + 1 << std::endl;
-
-    // TRANSIENT-OPTIMIZED stability checks (more aggressive limits for extended behavior)
-    if (lattice_viscosity < 0.003) {
-        std::cout << "*** WARNING: lattice_viscosity < 0.003! Sim may be unstable\n";	    
-    }
-    if (mach_number > 0.15) {
-	std::cout << "*** WARNING: Mach number > 0.15! Sim may be unstable\n";
-    }
-    if (lattice_speed > 0.15) {
-	std::cout << "*** WARNING: lattice_speed > 0.15! Sim may be unstable\n";
-    }
-    
-    // Transient behavior diagnostic
-    std::cout << "LBM-CFD> TRANSIENT BEHAVIOR ANALYSIS:" << std::endl;
-    std::cout << "  Convective time scale: " << (physical_length / physical_speed) << " s" << std::endl;
-    std::cout << "  Diffusive time scale:  " << (physical_length * physical_length / kinematic_viscosity) << " s" << std::endl;
-    std::cout << "  Ratio (convective/diffusive): " << (kinematic_viscosity / (physical_length * physical_speed)) << std::endl;
-    std::cout << "  Expected transient duration: " << std::max(physical_length / physical_speed, physical_length * physical_length / kinematic_viscosity) << " s" << std::endl;
->>>>>>> ce85b729
+
     }
 
     // create LBM object
@@ -448,7 +341,6 @@
     {
         // enforce inlet boundary at every step
 	lbm->updateFluid(physical_speed);
-<<<<<<< HEAD
 	// Output data at regular intervals
         double current_time = t * dt;  // Current simulation time
         if (current_time >= next_output_time)
@@ -457,16 +349,6 @@
             {
 	        std::cout << std::fixed << std::setprecision(3) << "LBM-CFD> time: " << current_time << " / " <<
                              total_simulated_time << " s, time step: " << t << " / " << time_steps << std::endl;
-=======
-	// output data at frequency equivalent to `physical_freq` time
-        double display_time = t * display_dt;  // Use display time for clean output
-        if (display_time >= next_output_time)
-	{
-            if (rank == 0)
-            {
-                std::cout << std::fixed << std::setprecision(3) << "LBM-CFD> time: " << display_time << " / " <<
-                             display_simulated_time << " , time step: " << t << " / " << time_steps << std::endl;
->>>>>>> ce85b729
 	    }
             stable = lbm->checkStability();
             MPI_Reduce(&stable, &all_stable, 1, MPI_UNSIGNED_CHAR, MPI_MAX, 0, MPI_COMM_WORLD);
