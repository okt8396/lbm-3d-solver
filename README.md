<<<<<<< HEAD
# LBM-CFD (3D)

### Lattice-Boltzmann Method Computational Fluid Dynamics Simulation

- 3D LBM CFD simulation parallelized using MPI
- Supports multiple lattice models (D3Q15, D3Q19, D3Q27)
- Generates ParaView-compatible VTS files for visualizing velocity and vorticity fields
- Utilizes adaptive time-stepping for improved accuracy and efficiency
- Outputs the physical parameters and simulation details during execution, as well as a timing summary at the end

### Time Stepping

This LBM-CFD implementation uses adaptive time stepping based on stability conditions:

- **CFL Condition**: Ensures fluid doesn't move more than one grid cell per time step
- **Diffusion Stability**: Prevents numerical instabilities in viscous flows  
- **Automatic Selection**: The simulation automatically chooses the smaller (more restrictive) time step

#### Key Implications:
- **Total simulation time varies** based on grid resolution and flow parameters
- **Higher resolution** = smaller time steps = longer simulation time  
- **Faster flows** = smaller time steps = more iterations needed

## Building and Running

Note:  Directions for running the simulation are based on Cray MPI systems on Crux

### Prerequisites

- **C++ Compiler**: mpic++
- **MPI**: OpenMPI/MPICH
- **ParaView**: For visualization (optional)
- **Python**: For ParaView file generation (optional)

### Command-Line Arguments

When running the executable directly, use these command-line arguments:

- `--d3q15` - Use D3Q15 lattice model
- `--d3q19` - Use D3Q19 lattice model
- `--d3q27` - Use D3Q27 lattice model
- `--output-velocity` - Enable velocity vector output to VTS files
- `--output-vorticity` - Enable vorticity output to VTS files

### Run simulation (using command line arguments)
```
cd examples/lbm-cfd
make 
mpiexec -n <num_procs> -ppn <procs_per_node> ./bin/lbm-cfd --<lattice_model> --<vts_output_arguments>
```

### Makefile Commands

- `make all` - Compile application (default)
- `make run` - Run simulation
- `make pvd` - Generate ParaView files
- `make complete` - Build + Run + Generate PVD
- `make clean` - Remove compiled files
- `make help` - Display makefile usage information

### Alternative: Complete Workflow with ParaView Output Files

```
cd examples/lbm-cfd
make complete N=<num_procs> PPN=<procs_per_node> LATTICE=<lattice_model> OUTPUT_VELOCITY=1 OUTPUT_VORTICITY=1
```

## Visualization with ParaView

The simulation generates VTS files containing vorticity and/or velocity data based on user-defined arguments. The files can be found in the `paraview/` directory. Use `make pvd` after running the simulation to create PVD files

There are two options to perform the visualization:
### Option #1: Local Visualization

To visualize the results, follow these steps:
1. Download the generated VTS/PVD files
2. Launch ParaView locally
3. In ParaView, go to File > Open and select  VTS/PVD files
4. Apply filters and settings to visualize the data

### Option #2: Remote Visualization using ParaView Modules*
Copy the name of the assigned compute node, and run the following in a new terminal:
```
ssh -L 11111:<node_name>:11111 <username>@<hostname>.alcf.anl.gov
```
Back on the compute node, start the ParaView server**:
```
module use /soft/modulefiles
module load visualization/paraview/paraview-5.13.3
pvserver --server-port=11111
```
Then connect to localhost:11111 in ParaView's "Connect" dialog box

#


*Make sure locally installed version of ParaView matches the version used on the compute node

*More detailed instructions for the remote ParaView connection can be found here: https://docs.alcf.anl.gov/polaris/visualization/paraview-manual-launch/#setting-up-paraview
=======
# LBM-CFD

**Lattice-Boltzmann Method 3D Computational Fluid Dynamics Simulation**

3D LBM simulation parallelized using MPI with ParaView visualization support

## Simulation Time Stepping

Unlike fixed time step simulations, this LBM-CFD implementation uses **adaptive time stepping** based on stability conditions:

- **CFL Condition**: Ensures fluid doesn't move more than one grid cell per time step
- **Diffusion Stability**: Prevents numerical instabilities in viscous flows  
- **Automatic Selection**: The simulation automatically chooses the smaller (more restrictive) time step

### Key Implications:
- **Total simulation time varies** based on grid resolution and flow parameters
- **Higher resolution** = smaller time steps = longer simulation time  
- **Faster flows** = smaller time steps = more iterations needed
- The simulation reports the calculated time step and total simulated time at startup

## Prerequisites

- **C++ Compiler**: g++ (Windows) or mpic++ (Linux/Unix/Mac OS)
- **MPI**: OpenMPI/MPICH
- **Python**: For ParaView file generation (optional)
- **ParaView**: For visualization (optional)

## Configuration Parameters

| Parameter | Options | Default | Description |
|-----------|---------|---------|-------------|
| `LATTICE` | `d3q15`, `d3q19`, `d3q27` | `d3q19` | Lattice model |
| `N` | Integer | `1` | Number of MPI processes |
| `PPN` | Integer | Auto | Processes per node |
| `OUTPUT_VELOCITY` | `0`, `1` | `0` | Enable velocity output |
| `OUTPUT_VORTICITY` | `0`, `1` | `0` | Enable vorticity output |

## Makefile Targets

- `make all` - Compile application (default)
- `make run` - Run simulation
- `make pvd` - Generate ParaView files
- `make complete` - Build + Run + Generate PVD
- `make clean` - Remove compiled files

## Building and Running
```
cd examples/lbm-cfd
make 
make run N=<num_procs> PPN=<processes_per_node> LATTICE=<lattice_model>
```

### Complete Workflow with ParaView Output Files
```
make complete N=<num_procs> PPN=<processes_per_node> LATTICE=<lattice_model> OUTPUT_VELOCITY=1 OUTPUT_VORTICITY=1
```
>>>>>>> 51f6d5e5
<|MERGE_RESOLUTION|>--- conflicted
+++ resolved
@@ -1,4 +1,3 @@
-<<<<<<< HEAD
 # LBM-CFD (3D)
 
 ### Lattice-Boltzmann Method Computational Fluid Dynamics Simulation
@@ -84,7 +83,8 @@
 ```
 ssh -L 11111:<node_name>:11111 <username>@<hostname>.alcf.anl.gov
 ```
-Back on the compute node, start the ParaView server**:
+Back on the compute node, start the ParaView server*:
+
 ```
 module use /soft/modulefiles
 module load visualization/paraview/paraview-5.13.3
@@ -94,65 +94,6 @@
 
 #
 
-
 *Make sure locally installed version of ParaView matches the version used on the compute node
 
-*More detailed instructions for the remote ParaView connection can be found here: https://docs.alcf.anl.gov/polaris/visualization/paraview-manual-launch/#setting-up-paraview
-=======
-# LBM-CFD
-
-**Lattice-Boltzmann Method 3D Computational Fluid Dynamics Simulation**
-
-3D LBM simulation parallelized using MPI with ParaView visualization support
-
-## Simulation Time Stepping
-
-Unlike fixed time step simulations, this LBM-CFD implementation uses **adaptive time stepping** based on stability conditions:
-
-- **CFL Condition**: Ensures fluid doesn't move more than one grid cell per time step
-- **Diffusion Stability**: Prevents numerical instabilities in viscous flows  
-- **Automatic Selection**: The simulation automatically chooses the smaller (more restrictive) time step
-
-### Key Implications:
-- **Total simulation time varies** based on grid resolution and flow parameters
-- **Higher resolution** = smaller time steps = longer simulation time  
-- **Faster flows** = smaller time steps = more iterations needed
-- The simulation reports the calculated time step and total simulated time at startup
-
-## Prerequisites
-
-- **C++ Compiler**: g++ (Windows) or mpic++ (Linux/Unix/Mac OS)
-- **MPI**: OpenMPI/MPICH
-- **Python**: For ParaView file generation (optional)
-- **ParaView**: For visualization (optional)
-
-## Configuration Parameters
-
-| Parameter | Options | Default | Description |
-|-----------|---------|---------|-------------|
-| `LATTICE` | `d3q15`, `d3q19`, `d3q27` | `d3q19` | Lattice model |
-| `N` | Integer | `1` | Number of MPI processes |
-| `PPN` | Integer | Auto | Processes per node |
-| `OUTPUT_VELOCITY` | `0`, `1` | `0` | Enable velocity output |
-| `OUTPUT_VORTICITY` | `0`, `1` | `0` | Enable vorticity output |
-
-## Makefile Targets
-
-- `make all` - Compile application (default)
-- `make run` - Run simulation
-- `make pvd` - Generate ParaView files
-- `make complete` - Build + Run + Generate PVD
-- `make clean` - Remove compiled files
-
-## Building and Running
-```
-cd examples/lbm-cfd
-make 
-make run N=<num_procs> PPN=<processes_per_node> LATTICE=<lattice_model>
-```
-
-### Complete Workflow with ParaView Output Files
-```
-make complete N=<num_procs> PPN=<processes_per_node> LATTICE=<lattice_model> OUTPUT_VELOCITY=1 OUTPUT_VORTICITY=1
-```
->>>>>>> 51f6d5e5
+*More detailed instructions for the remote ParaView connection can be found here: https://docs.alcf.anl.gov/polaris/visualization/paraview-manual-launch/#setting-up-paraview