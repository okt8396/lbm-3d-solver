<<<<<<< HEAD
# Ascent-Trame (2D)
Bridge for accessing Ascent extracts in a Trame application
=======
# 3D LBM-CFD
>>>>>>> 3066e9d4

### Lattice-Boltzmann Method Computational Fluid Dynamics Simulation

- 3D LBM CFD simulation parallelized using MPI
- Supports multiple lattice models (D3Q15, D3Q19, D3Q27)
- Generates ParaView-compatible VTS files for visualizing velocity and vorticity fields
- Utilizes adaptive time-stepping for improved accuracy and efficiency
- Outputs the physical parameters and simulation details during execution, as well as a timing summary at the end

### Time Stepping

This LBM-CFD implementation uses adaptive time stepping based on stability conditions:

- **CFL Condition**: Ensures fluid doesn't move more than one grid cell per time step
- **Diffusion Stability**: Prevents numerical instabilities in viscous flows  
- **Automatic Selection**: The simulation automatically chooses the smaller (more restrictive) time step
- **Simulated time:** Varies automatically based on grid resolution and flow parameters

## Building and Running

Note:  Directions for running the simulation are based on Cray MPI systems on Crux

### Prerequisites

- **C++ Compiler**: mpic++
- **MPI**: OpenMPI/MPICH
- **ParaView**: For visualization (optional)
- **Python**: For ParaView file generation (optional)

### Command-Line Arguments

When running the executable directly, use these command-line arguments. One lattice model must be specified

- `--d3q15` - Use D3Q15 lattice model
- `--d3q19` - Use D3Q19 lattice model
- `--d3q27` - Use D3Q27 lattice model
- `--output-velocity` - Enable velocity vector output to VTS files
- `--output-vorticity` - Enable vorticity output to VTS files

### Run simulation (using command line arguments)
```
cd examples/lbm-cfd
make 
mpiexec -n <num_procs> -ppn <procs_per_node> ./bin/lbm-cfd --<lattice_model> --<vts_output_arguments>
```

### Makefile Commands

- `make all` - Compile application (default)
- `make run` - Run simulation
- `make pvd` - Generate ParaView files
- `make complete` - Build + Run + Generate PVD
- `make clean` - Remove compiled files
- `make help` - Display makefile usage information

### Alternative: Complete Workflow with ParaView Output Files

```
cd examples/lbm-cfd
make complete N=<num_procs> PPN=<procs_per_node> LATTICE=<lattice_model> OUTPUT_VELOCITY=1 OUTPUT_VORTICITY=1
```

## Visualization with ParaView

The simulation generates VTS files containing vorticity and/or velocity data based on user-defined arguments. The files can be found in the `paraview/` directory. Use `make pvd` after running the simulation to create PVD files

There are two options to perform the visualization:
### Option #1: Local Visualization

To visualize the results, follow these steps:
1. Download the generated VTS/PVD files
2. Launch ParaView locally
3. In ParaView, go to File > Open and select  VTS/PVD files
4. Apply filters and settings to visualize the data

### Option #2: Remote Visualization using ParaView Modules*
Copy the name of the assigned compute node, and run the following in a new terminal:
```
ssh -L 11111:<node_name>:11111 <username>@<hostname>.alcf.anl.gov
```
Back on the compute node, start the ParaView server:
```
module use /soft/modulefiles
module load visualization/paraview/paraview-5.13.3
pvserver --server-port=11111
```
<<<<<<< HEAD

# Paraview (3D)

## Visualization with ParaView

The simulation generates VTS files containing vorticity and/or velocity data based on user-defined arguments. The files can be found in the `paraview/` directory. Use `make pvd` after running the simulation to create PVD files

There are two options to perform the visualization:
### Option #1: Local Visualization

To visualize the results, follow these steps:
1. Download the generated VTS/PVD files
2. Launch ParaView locally
3. In ParaView, go to File > Open and select  VTS/PVD files
4. Apply filters and settings to visualize the data

### Option #2: Remote Visualization using ParaView Modules*
Copy the name of the assigned compute node, and run the following in a new terminal:
```
ssh -L 11111:<node_name>:11111 <username>@<hostname>.alcf.anl.gov
```
Back on the compute node, start the ParaView server:
```
module use /soft/modulefiles
module load visualization/paraview/paraview-5.13.3
pvserver --server-port=11111
```
=======
>>>>>>> 3066e9d4
Then connect to localhost:11111 in ParaView's "Connect" dialog box

#


*Make sure locally installed version of ParaView matches the version used on the compute node

*More detailed instructions for the remote ParaView connection can be found here: https://docs.alcf.anl.gov/polaris/visualization/paraview-manual-launch/#setting-up-paraview<|MERGE_RESOLUTION|>--- conflicted
+++ resolved
@@ -1,9 +1,4 @@
-<<<<<<< HEAD
-# Ascent-Trame (2D)
-Bridge for accessing Ascent extracts in a Trame application
-=======
 # 3D LBM-CFD
->>>>>>> 3066e9d4
 
 ### Lattice-Boltzmann Method Computational Fluid Dynamics Simulation
 
@@ -90,36 +85,6 @@
 module load visualization/paraview/paraview-5.13.3
 pvserver --server-port=11111
 ```
-<<<<<<< HEAD
-
-# Paraview (3D)
-
-## Visualization with ParaView
-
-The simulation generates VTS files containing vorticity and/or velocity data based on user-defined arguments. The files can be found in the `paraview/` directory. Use `make pvd` after running the simulation to create PVD files
-
-There are two options to perform the visualization:
-### Option #1: Local Visualization
-
-To visualize the results, follow these steps:
-1. Download the generated VTS/PVD files
-2. Launch ParaView locally
-3. In ParaView, go to File > Open and select  VTS/PVD files
-4. Apply filters and settings to visualize the data
-
-### Option #2: Remote Visualization using ParaView Modules*
-Copy the name of the assigned compute node, and run the following in a new terminal:
-```
-ssh -L 11111:<node_name>:11111 <username>@<hostname>.alcf.anl.gov
-```
-Back on the compute node, start the ParaView server:
-```
-module use /soft/modulefiles
-module load visualization/paraview/paraview-5.13.3
-pvserver --server-port=11111
-```
-=======
->>>>>>> 3066e9d4
 Then connect to localhost:11111 in ParaView's "Connect" dialog box
 
 #
